using Plugin.Geolocator.Abstractions;
using System;
using System.Collections.Generic;
using System.Threading.Tasks;
using Android.Locations;
using System.Threading;
using Android.App;
using Android.OS;
using System.Linq;
using Android.Content;
using Android.Content.PM;
using Plugin.Permissions;
using Android.Runtime;
using Address = Plugin.Geolocator.Abstractions.Address;

namespace Plugin.Geolocator
{
	/// <summary>
	/// Implementation for Feature
	/// </summary>
	[Preserve(AllMembers = true)]
	public class GeolocatorImplementation : IGeolocator
	{
		string[] allProviders;
		LocationManager locationManager;

		GeolocationContinuousListener listener;

		readonly object positionSync = new object();
		Position lastPosition;

		/// <summary>
		/// Default constructor
		/// </summary>
		public GeolocatorImplementation()
		{
			DesiredAccuracy = 100;
		}

		string[] Providers => Manager.GetProviders(enabledOnly: false).ToArray();
		string[] IgnoredProviders => new string[] { LocationManager.PassiveProvider, "local_database" };

		LocationManager Manager
		{
			get
			{
				if (locationManager == null)
					locationManager = (LocationManager)Application.Context.GetSystemService(Context.LocationService);

				return locationManager;
			}
		}

        /// <summary>
        /// Position error event handler
        /// </summary>
        public event EventHandler<PositionErrorEventArgs> PositionError;

        /// <summary>
        /// Position changed event handler
        /// </summary>
        public event EventHandler<PositionEventArgs> PositionChanged;

        /// <summary>
        /// Gets if you are listening for location changes
        /// </summary>
        public bool IsListening => listener != null;


        /// <summary>
        /// Desired accuracy in meters
        /// </summary>
        public double DesiredAccuracy
		{
			get;
			set;
		}

        /// <summary>
        /// Gets if device supports heading
        /// </summary>
        public bool SupportsHeading => true;


        /// <summary>
        /// Gets if geolocation is available on device
        /// </summary>
        public bool IsGeolocationAvailable => Providers.Length > 0;


        /// <summary>
        /// Gets if geolocation is enabled on device
        /// </summary>
        public bool IsGeolocationEnabled => Providers.Any(p => !IgnoredProviders.Contains(p) && Manager.IsProviderEnabled(p));


		/// <summary>
		/// Gets the last known and most accurate location.
		/// This is usually cached and best to display first before querying for full position.
		/// </summary>
		/// <returns>Best and most recent location or null if none found</returns>
		public async Task<Position> GetLastKnownLocationAsync()
		{
			var hasPermission = await GeolocationUtils.CheckPermissions();
			if (!hasPermission)
				throw new GeolocationException(GeolocationError.Unauthorized);

			Location bestLocation = null;
			foreach (var provider in Providers)
			{
				var location = Manager.GetLastKnownLocation(provider);
				if (location != null && GeolocationUtils.IsBetterLocation(location, bestLocation))
					bestLocation = location;
			}

			return bestLocation?.ToPosition();

		}

	


		/// <summary>
		/// Gets position async with specified parameters
		/// </summary>
		/// <param name="timeout">Timeout to wait, Default Infinite</param>
		/// <param name="cancelToken">Cancelation token</param>
		/// <param name="includeHeading">If you would like to include heading</param>
		/// <returns>Position</returns>
		public async Task<Position> GetPositionAsync(TimeSpan? timeout, CancellationToken? cancelToken = null, bool includeHeading = false)
		{
			var timeoutMilliseconds = timeout.HasValue ? (int)timeout.Value.TotalMilliseconds : Timeout.Infinite;

			if (timeoutMilliseconds <= 0 && timeoutMilliseconds != Timeout.Infinite)
				throw new ArgumentOutOfRangeException(nameof(timeout), "timeout must be greater than or equal to 0");

			if (!cancelToken.HasValue)
				cancelToken = CancellationToken.None;

			var hasPermission = await GeolocationUtils.CheckPermissions();
			if (!hasPermission)
				throw new GeolocationException(GeolocationError.Unauthorized);

			var tcs = new TaskCompletionSource<Position>();

			if (!IsListening)
			{
				var providers = Providers;
				GeolocationSingleListener singleListener = null;
				singleListener = new GeolocationSingleListener(Manager, (float)DesiredAccuracy, timeoutMilliseconds, providers.Where(Manager.IsProviderEnabled),
					finishedCallback: () =>
				{
					for (int i = 0; i < providers.Length; ++i)
						Manager.RemoveUpdates(singleListener);
				});

				if (cancelToken != CancellationToken.None)
				{
					cancelToken.Value.Register(() =>
					{
						singleListener.Cancel();

						for (var i = 0; i < providers.Length; ++i)
							Manager.RemoveUpdates(singleListener);
					}, true);
				}

				try
				{
					var looper = Looper.MyLooper() ?? Looper.MainLooper;

					int enabled = 0;
					for (int i = 0; i < providers.Length; ++i)
					{
						if (Manager.IsProviderEnabled(providers[i]))
							enabled++;

						Manager.RequestLocationUpdates(providers[i], 0, 0, singleListener, looper);
					}

					if (enabled == 0)
					{
						for (int i = 0; i < providers.Length; ++i)
							Manager.RemoveUpdates(singleListener);

						tcs.SetException(new GeolocationException(GeolocationError.PositionUnavailable));
						return await tcs.Task;
					}
				}
				catch (Java.Lang.SecurityException ex)
				{
					tcs.SetException(new GeolocationException(GeolocationError.Unauthorized, ex));
					return await tcs.Task;
				}

				return await singleListener.Task;
			}

			// If we're already listening, just use the current listener
			lock (positionSync)
			{
				if (lastPosition == null)
				{
					if (cancelToken != CancellationToken.None)
					{
						cancelToken.Value.Register(() => tcs.TrySetCanceled());
					}

					EventHandler<PositionEventArgs> gotPosition = null;
					gotPosition = (s, e) =>
					{
						tcs.TrySetResult(e.Position);
						PositionChanged -= gotPosition;
					};

					PositionChanged += gotPosition;
				}
				else
				{
					tcs.SetResult(lastPosition);
				}
			}

			return await tcs.Task;
		}

<<<<<<< HEAD
        /// <summary>
        /// Retrieve addresses for position.
        /// </summary>
        /// <param name="position">Desired position (latitude and longitude)</param>
        /// <returns>Addresses of the desired position</returns>
        public Task<IEnumerable<Abstractions.Address>> GetAddressesForPositionAsync(Position position, string mapKey = null) =>
                GeolocationUtils.GetAddressesForPositionAsync(position);
=======
		/// <summary>
		/// Retrieve addresses for position.
		/// </summary>
		/// <param name="position">Desired position (latitude and longitude)</param>
		/// <returns>Addresses of the desired position</returns>
		public async Task<IEnumerable<Address>> GetAddressesForPositionAsync(Position position, string mapKey = null)
		{
			if (position == null)
                throw new ArgumentNullException(nameof(position));

            using (var geocoder = new Geocoder(Application.Context))
            {
                var addressList = await geocoder.GetFromLocationAsync(position.Latitude, position.Longitude, 10);
                return addressList.ToAddresses();
            }
		}
>>>>>>> 04d39104

        /// <summary>
        /// Retrieve positions for address.
        /// </summary>
        /// <param name="address">Desired address</param>
        /// <param name="mapKey">Map Key required only on UWP</param>
        /// <returns>Positions of the desired address</returns>
        public async Task<IEnumerable<Position>> GetPositionsForAddressAsync(string address, string mapKey = null)
        {
            if (address == null)
                throw new ArgumentNullException(nameof(address));

            using (var geocoder = new Geocoder(Application.Context))
            {
                var addressList = await geocoder.GetFromLocationNameAsync(address, 10);
                return addressList.Select(p => new Position
                {
                    Latitude = p.Latitude,
                    Longitude = p.Longitude
                });
            }
        }

		/// <summary>
		/// Start listening for changes
		/// </summary>
		/// <param name="minimumTime">Time</param>
		/// <param name="minimumDistance">Distance</param>
		/// <param name="includeHeading">Include heading or not</param>
		/// <param name="listenerSettings">Optional settings (iOS only)</param>
		public async Task<bool> StartListeningAsync(TimeSpan minimumTime, double minimumDistance, bool includeHeading = false, ListenerSettings listenerSettings = null)
		{
			var hasPermission = await GeolocationUtils.CheckPermissions();
			if (!hasPermission)
				throw new GeolocationException(GeolocationError.Unauthorized);


			var minTimeMilliseconds = minimumTime.TotalMilliseconds;
			if (minTimeMilliseconds < 0)
				throw new ArgumentOutOfRangeException(nameof(minimumTime));
			if (minimumDistance < 0)
				throw new ArgumentOutOfRangeException(nameof(minimumDistance));
			if (IsListening)
				throw new InvalidOperationException("This Geolocator is already listening");

			var providers = Providers;
			listener = new GeolocationContinuousListener(Manager, minimumTime, providers);
			listener.PositionChanged += OnListenerPositionChanged;
			listener.PositionError += OnListenerPositionError;

			var looper = Looper.MyLooper() ?? Looper.MainLooper;
			for (var i = 0; i < providers.Length; ++i)
				Manager.RequestLocationUpdates(providers[i], (long)minTimeMilliseconds, (float)minimumDistance, listener, looper);

			return true;
		}

        /// <summary>
        /// Stop listening
        /// </summary>
        /// <returns>If successfully stopped</returns>
        public Task<bool> StopListeningAsync()
		{
			if (listener == null)
				return Task.FromResult(true);

			var providers = Providers;
			listener.PositionChanged -= OnListenerPositionChanged;
			listener.PositionError -= OnListenerPositionError;

			for (var i = 0; i < providers.Length; ++i)
				Manager.RemoveUpdates(listener);

			listener = null;
			return Task.FromResult(true);
		}


		void OnListenerPositionChanged(object sender, PositionEventArgs e)
		{
			if (!IsListening) // ignore anything that might come in afterwards
				return;

			lock (positionSync)
			{
				lastPosition = e.Position;

				PositionChanged?.Invoke(this, e);
			}
		}

        async void OnListenerPositionError(object sender, PositionErrorEventArgs e)
		{
			await StopListeningAsync();

			PositionError?.Invoke(this, e);
		}
	}
}<|MERGE_RESOLUTION|>--- conflicted
+++ resolved
@@ -224,7 +224,6 @@
 			return await tcs.Task;
 		}
 
-<<<<<<< HEAD
         /// <summary>
         /// Retrieve addresses for position.
         /// </summary>
@@ -232,24 +231,7 @@
         /// <returns>Addresses of the desired position</returns>
         public Task<IEnumerable<Abstractions.Address>> GetAddressesForPositionAsync(Position position, string mapKey = null) =>
                 GeolocationUtils.GetAddressesForPositionAsync(position);
-=======
-		/// <summary>
-		/// Retrieve addresses for position.
-		/// </summary>
-		/// <param name="position">Desired position (latitude and longitude)</param>
-		/// <returns>Addresses of the desired position</returns>
-		public async Task<IEnumerable<Address>> GetAddressesForPositionAsync(Position position, string mapKey = null)
-		{
-			if (position == null)
-                throw new ArgumentNullException(nameof(position));
-
-            using (var geocoder = new Geocoder(Application.Context))
-            {
-                var addressList = await geocoder.GetFromLocationAsync(position.Latitude, position.Longitude, 10);
-                return addressList.ToAddresses();
-            }
-		}
->>>>>>> 04d39104
+
 
         /// <summary>
         /// Retrieve positions for address.
